--- conflicted
+++ resolved
@@ -22,16 +22,7 @@
                <li className={activeTab === "Resources" ? "active" : ""} onClick={() => setActiveTab("Resources")}>Resources</li>
             </ul>
                <LogOut />
-<<<<<<< HEAD
-            </div>
-         </aside>
-         <button className={`sidebar-toggle ${sidebarOpen ? "" : "collapsed"}`} onClick={toggleSidebar}>
-            {sidebarOpen ? "◄" : "►"}
-         </button>
-=======
                </nav>
-
->>>>>>> a871a99e
 
          {/* Main Content */}
          <main className="main-content">
