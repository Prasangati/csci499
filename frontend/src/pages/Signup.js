--- conflicted
+++ resolved
@@ -1,18 +1,10 @@
 import React from "react";
-<<<<<<< HEAD
 import { GoogleLogin, useGoogleLogin } from "@react-oauth/google";
-=======
-import {GoogleLogin, useGoogleLogin} from "@react-oauth/google"; // ✅ Use GoogleLogin instead
->>>>>>> 064383f0
 import axios from "axios";
 import { useNavigate } from "react-router-dom";
 import "../App.css";
-<<<<<<< HEAD
-import "./Signup.css"; 
+import "./Signup.css";
 
-=======
-import GoogleSignIn from "../components/Auth/GoogleSignIn";
->>>>>>> 064383f0
 const Signup = () => {
     const navigate = useNavigate();
 
@@ -33,32 +25,22 @@
                 }
              );
 
-            console.log("✅ Signup successful:", res.data);
+            console.log(" Signup successful:", res.data);
             navigate("/signup-success");
         } catch (error) {
             console.error(" Signup failed:", error.response?.data || error);
         }
     };
     const handleGoogleError = () => {
-        console.log("❌ Google Signup Failed");
+        console.log(" Google Signup Failed");
     };
 
-
-<<<<<<< HEAD
-    const login = useGoogleLogin({
-        onSuccess: handleGoogleSuccess,
-        onError: handleGoogleError,
-    });
-=======
-
->>>>>>> 064383f0
     return (
         <div id="home-container">
             <div className="signup-box">
-                <img src="/logo.png" alt="Welcome Logo" className="welcome-image"/>
+                <img src="/logo.png" alt="Welcome Logo" className="welcome-image" />
 
                 <form className="signup-form">
-<<<<<<< HEAD
 
 
                     <div className="input-container">
@@ -82,19 +64,6 @@
                         <input type="password" placeholder=" " className="input-field" id="confirm-password" required />
                         <label htmlFor="confirm-password">Confirm Password</label>
                     </div>
-=======
-                    <label id="worknow1">Name:</label>
-                    <input type="text" placeholder="What should we call you?" className="input-field"/>
-
-                    <label id="worknow2">Email:</label>
-                    <input type="email" placeholder="Enter your email" className="input-field"/>
-
-                    <label id="worknow3">Password:</label>
-                    <input type="password" placeholder="Create a password" className="input-field"/>
-
-                    <label id="worknow4">Confirm Password:</label>
-                    <input type="password" placeholder="Create a password" className="input-field"/>
->>>>>>> 064383f0
 
                     <button type="submit" className="signup-btn">Sign Up</button>
                 </form>
@@ -103,12 +72,11 @@
                     <span>OR</span>
                 </div>
 
-                {/*updated Google Button */}
-                <button className="google-btn" onClick={() => login()}>
-                    <img src="/G.webp" alt="Google Logo" className="google-logo" />
-                    Sign Up With Google
-                </button>
-
+                {/* ✅ Use GoogleLogin component instead of custom button */}
+                <GoogleLogin
+                    onSuccess={handleGoogleSuccess}
+                    onError={() => console.log("❌ Google Signup Failed")}
+                />
 
                 <p className="login-text">
                     Already have an account? <a href="/login" className="login-link">Login</a>
